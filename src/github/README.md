# GitHub MCP Server

MCP Server for the GitHub API, enabling file operations, repository management, search functionality, and more.

### Features

- **Automatic Branch Creation**: When creating/updating files or pushing changes, branches are automatically created if they don't exist
- **Comprehensive Error Handling**: Clear error messages for common issues
- **Git History Preservation**: Operations maintain proper Git history without force pushing
- **Batch Operations**: Support for both single-file and multi-file operations
- **Advanced Search**: Support for searching code, issues/PRs, and users


## Tools

1. `create_or_update_file`
   - Create or update a single file in a repository
   - Inputs:
     - `owner` (string): Repository owner (username or organization)
     - `repo` (string): Repository name
     - `path` (string): Path where to create/update the file
     - `content` (string): Content of the file
     - `message` (string): Commit message
     - `branch` (string): Branch to create/update the file in
     - `sha` (optional string): SHA of file being replaced (for updates)
   - Returns: File content and commit details

2. `push_files`
   - Push multiple files in a single commit
   - Inputs:
     - `owner` (string): Repository owner
     - `repo` (string): Repository name
     - `branch` (string): Branch to push to
     - `files` (array): Files to push, each with `path` and `content`
     - `message` (string): Commit message
   - Returns: Updated branch reference

3. `search_repositories`
   - Search for GitHub repositories
   - Inputs:
     - `query` (string): Search query
     - `page` (optional number): Page number for pagination
     - `perPage` (optional number): Results per page (max 100)
   - Returns: Repository search results

4. `create_repository`
   - Create a new GitHub repository
   - Inputs:
     - `name` (string): Repository name
     - `description` (optional string): Repository description
     - `private` (optional boolean): Whether repo should be private
     - `autoInit` (optional boolean): Initialize with README
   - Returns: Created repository details

5. `get_file_contents`
   - Get contents of a file or directory
   - Inputs:
     - `owner` (string): Repository owner
     - `repo` (string): Repository name
     - `path` (string): Path to file/directory
     - `branch` (optional string): Branch to get contents from
   - Returns: File/directory contents

6. `create_issue`
   - Create a new issue
   - Inputs:
     - `owner` (string): Repository owner
     - `repo` (string): Repository name
     - `title` (string): Issue title
     - `body` (optional string): Issue description
     - `assignees` (optional string[]): Usernames to assign
     - `labels` (optional string[]): Labels to add
     - `milestone` (optional number): Milestone number
   - Returns: Created issue details

7. `create_pull_request`
   - Create a new pull request
   - Inputs:
     - `owner` (string): Repository owner
     - `repo` (string): Repository name
     - `title` (string): PR title
     - `body` (optional string): PR description
     - `head` (string): Branch containing changes
     - `base` (string): Branch to merge into
     - `draft` (optional boolean): Create as draft PR
     - `maintainer_can_modify` (optional boolean): Allow maintainer edits
   - Returns: Created pull request details

8. `fork_repository`
   - Fork a repository
   - Inputs:
     - `owner` (string): Repository owner
     - `repo` (string): Repository name
     - `organization` (optional string): Organization to fork to
   - Returns: Forked repository details

9. `create_branch`
   - Create a new branch
   - Inputs:
     - `owner` (string): Repository owner
     - `repo` (string): Repository name
     - `branch` (string): Name for new branch
     - `from_branch` (optional string): Source branch (defaults to repo default)
   - Returns: Created branch reference

<<<<<<< HEAD
10. `list_commits`
   - Gets commits of a branch in a repository
   - Inputs:
     - `owner` (string): Repository owner
     - `repo` (string): Repository name
     - `page` (optional string): page number
     - `per_page` (optional string): number of record per page
     - `sha` (optional string): branch name
   - Returns: List of commits
=======
10. `list_issues`
    - List and filter repository issues
    - Inputs:
      - `owner` (string): Repository owner
      - `repo` (string): Repository name
      - `state` (optional string): Filter by state ('open', 'closed', 'all')
      - `labels` (optional string[]): Filter by labels
      - `sort` (optional string): Sort by ('created', 'updated', 'comments')
      - `direction` (optional string): Sort direction ('asc', 'desc')
      - `since` (optional string): Filter by date (ISO 8601 timestamp)
      - `page` (optional number): Page number
      - `per_page` (optional number): Results per page
    - Returns: Array of issue details

11. `update_issue`
    - Update an existing issue
    - Inputs:
      - `owner` (string): Repository owner
      - `repo` (string): Repository name
      - `issue_number` (number): Issue number to update
      - `title` (optional string): New title
      - `body` (optional string): New description
      - `state` (optional string): New state ('open' or 'closed')
      - `labels` (optional string[]): New labels
      - `assignees` (optional string[]): New assignees
      - `milestone` (optional number): New milestone number
    - Returns: Updated issue details

12. `add_issue_comment`
    - Add a comment to an issue
    - Inputs:
      - `owner` (string): Repository owner
      - `repo` (string): Repository name
      - `issue_number` (number): Issue number to comment on
      - `body` (string): Comment text
    - Returns: Created comment details

13. `search_code`
    - Search for code across GitHub repositories
    - Inputs:
      - `q` (string): Search query using GitHub code search syntax
      - `sort` (optional string): Sort field ('indexed' only)
      - `order` (optional string): Sort order ('asc' or 'desc')
      - `per_page` (optional number): Results per page (max 100)
      - `page` (optional number): Page number
    - Returns: Code search results with repository context

14. `search_issues`
    - Search for issues and pull requests
    - Inputs:
      - `q` (string): Search query using GitHub issues search syntax
      - `sort` (optional string): Sort field (comments, reactions, created, etc.)
      - `order` (optional string): Sort order ('asc' or 'desc')
      - `per_page` (optional number): Results per page (max 100)
      - `page` (optional number): Page number
    - Returns: Issue and pull request search results

15. `search_users`
    - Search for GitHub users
    - Inputs:
      - `q` (string): Search query using GitHub users search syntax
      - `sort` (optional string): Sort field (followers, repositories, joined)
      - `order` (optional string): Sort order ('asc' or 'desc')
      - `per_page` (optional number): Results per page (max 100)
      - `page` (optional number): Page number
    - Returns: User search results

## Search Query Syntax

### Code Search
- `language:javascript`: Search by programming language
- `repo:owner/name`: Search in specific repository
- `path:app/src`: Search in specific path
- `extension:js`: Search by file extension
- Example: `q: "import express" language:typescript path:src/`

### Issues Search
- `is:issue` or `is:pr`: Filter by type
- `is:open` or `is:closed`: Filter by state
- `label:bug`: Search by label
- `author:username`: Search by author
- Example: `q: "memory leak" is:issue is:open label:bug`

### Users Search
- `type:user` or `type:org`: Filter by account type
- `followers:>1000`: Filter by followers
- `location:London`: Search by location
- Example: `q: "fullstack developer" location:London followers:>100`

For detailed search syntax, see [GitHub's searching documentation](https://docs.github.com/en/search-github/searching-on-github).
>>>>>>> fc718398

## Setup

### Personal Access Token
[Create a GitHub Personal Access Token](https://docs.github.com/en/authentication/keeping-your-account-and-data-secure/managing-your-personal-access-tokens) with appropriate permissions:
   - Go to [Personal access tokens](https://github.com/settings/tokens) (in GitHub Settings > Developer settings)
   - Select which repositories you'd like this token to have access to (Public, All, or Select)
   - Create a token with the `repo` scope ("Full control of private repositories")
     - Alternatively, if working only with public repositories, select only the `public_repo` scope
   - Copy the generated token

### Usage with Claude Desktop
To use this with Claude Desktop, add the following to your `claude_desktop_config.json`:

```json
{
  "mcpServers": {
    "github": {
      "command": "npx",
      "args": [
        "-y",
        "@modelcontextprotocol/server-github"
      ],
      "env": {
        "GITHUB_PERSONAL_ACCESS_TOKEN": "<YOUR_TOKEN>"
      }
    }
  }
}
```

## License

This MCP server is licensed under the MIT License. This means you are free to use, modify, and distribute the software, subject to the terms and conditions of the MIT License. For more details, please see the LICENSE file in the project repository.<|MERGE_RESOLUTION|>--- conflicted
+++ resolved
@@ -103,17 +103,6 @@
      - `from_branch` (optional string): Source branch (defaults to repo default)
    - Returns: Created branch reference
 
-<<<<<<< HEAD
-10. `list_commits`
-   - Gets commits of a branch in a repository
-   - Inputs:
-     - `owner` (string): Repository owner
-     - `repo` (string): Repository name
-     - `page` (optional string): page number
-     - `per_page` (optional string): number of record per page
-     - `sha` (optional string): branch name
-   - Returns: List of commits
-=======
 10. `list_issues`
     - List and filter repository issues
     - Inputs:
@@ -181,6 +170,16 @@
       - `page` (optional number): Page number
     - Returns: User search results
 
+16. `list_commits`
+   - Gets commits of a branch in a repository
+   - Inputs:
+     - `owner` (string): Repository owner
+     - `repo` (string): Repository name
+     - `page` (optional string): page number
+     - `per_page` (optional string): number of record per page
+     - `sha` (optional string): branch name
+   - Returns: List of commits
+
 ## Search Query Syntax
 
 ### Code Search
@@ -204,7 +203,6 @@
 - Example: `q: "fullstack developer" location:London followers:>100`
 
 For detailed search syntax, see [GitHub's searching documentation](https://docs.github.com/en/search-github/searching-on-github).
->>>>>>> fc718398
 
 ## Setup
 
