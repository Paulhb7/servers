--- conflicted
+++ resolved
@@ -155,11 +155,8 @@
 - **[Home Assistant](https://github.com/tevonsb/homeassistant-mcp)** - Interact with [Home Assistant](https://www.home-assistant.io/) including viewing and controlling lights, switches, sensors, and all other Home Assistant entities.
 - **[HubSpot](https://github.com/buryhuang/mcp-hubspot)** - HubSpot CRM integration for managing contacts and companies. Create and retrieve CRM data directly through Claude chat.
 - **[HuggingFace Spaces](https://github.com/evalstate/mcp-hfspace)** - Server for using HuggingFace Spaces, supporting Open Source Image, Audio, Text Models and more. Claude Desktop mode for easy integration.
-<<<<<<< HEAD
+- **[Hyperliquid](https://github.com/mektigboy/server-hyperliquid)** - An MCP server implementation that integrates the Hyperliquid SDK for exchange data.
 - **[Image Generation](https://github.com/GongRzhe/Image-Generation-MCP-Server)** - This MCP server provides image generation capabilities using the Replicate Flux model.
-=======
-- **[Hyperliquid](https://github.com/mektigboy/server-hyperliquid)** - An MCP server implementation that integrates the Hyperliquid SDK for exchange data.
->>>>>>> fb343e16
 - **[Inoyu](https://github.com/sergehuber/inoyu-mcp-unomi-server)** - Interact with an Apache Unomi CDP customer data platform to retrieve and update customer profiles
 - **[iTerm MCP](https://github.com/ferrislucas/iterm-mcp)** - Integration with iTerm2 terminal emulator for macOS, enabling LLMs to execute and monitor terminal commands.
 - **[JavaFX](https://github.com/mcpso/mcp-server-javafx)** - Make drawings using a JavaFX canvas
@@ -169,11 +166,8 @@
 - **[Kibela](https://github.com/kiwamizamurai/mcp-kibela-server)** (by kiwamizamurai) - Interact with Kibela API.
 - **[kintone](https://github.com/macrat/mcp-server-kintone)** - Manage records and apps in [kintone](https://kintone.com) through LLM tools.
 - **[Kubernetes](https://github.com/Flux159/mcp-server-kubernetes)** - Connect to Kubernetes cluster and manage pods, deployments, and services.
-<<<<<<< HEAD
+- **[Kubernetes and OpenShift](https://github.com/manusa/kubernetes-mcp-server)** - A powerful Kubernetes MCP server with additional support for OpenShift. Besides providing CRUD operations for any Kubernetes resource, this server provides specialized tools to interact with your cluster.
 - **[Langflow-DOC-QA-SERVER](https://github.com/GongRzhe/Langflow-DOC-QA-SERVER)** - A Model Context Protocol server for document Q&A powered by Langflow. It demonstrates core MCP concepts by providing a simple interface to query documents through a Langflow backend.
-=======
-- **[Kubernetes and OpenShift](https://github.com/manusa/kubernetes-mcp-server)** - A powerful Kubernetes MCP server with additional support for OpenShift. Besides providing CRUD operations for any Kubernetes resource, this server provides specialized tools to interact with your cluster.
->>>>>>> fb343e16
 - **[Lightdash](https://github.com/syucream/lightdash-mcp-server)** - Interact with [Lightdash](https://www.lightdash.com/), a BI tool.
 - **[Linear](https://github.com/jerhadf/linear-mcp-server)** - Allows LLM to interact with Linear's API for project management, including searching, creating, and updating issues.
 - **[LINE](https://github.com/amornpan/py-mcp-line)** (by amornpan) - Implementation for LINE Bot integration that enables Language Models to read and analyze LINE conversations through a standardized interface. Features asynchronous operation, comprehensive logging, webhook event handling, and support for various message types.
@@ -217,11 +211,8 @@
 - **[Placid.app](https://github.com/felores/placid-mcp-server)** - Generate image and video creatives using Placid.app templates
 - **[Playwright](https://github.com/executeautomation/mcp-playwright)** - This MCP Server will help you run browser automation and webscraping using Playwright
 - **[Postman](https://github.com/shannonlal/mcp-postman)** - MCP server for running Postman Collections locally via Newman. Allows for simple execution of Postman Server and returns the results of whether the collection passed all the tests.
-<<<<<<< HEAD
+- **[Productboard](https://github.com/kenjihikmatullah/productboard-mcp)** - Integrate the Productboard API into agentic workflows via MCP.
 - **[QuickChart](https://github.com/GongRzhe/Quickchart-MCP-Server)** - A Model Context Protocol server for generating charts using QuickChart.io
-=======
-- **[Productboard](https://github.com/kenjihikmatullah/productboard-mcp)** - Integrate the Productboard API into agentic workflows via MCP.
->>>>>>> fb343e16
 - **[Qwen_Max](https://github.com/66julienmartin/MCP-server-Qwen_Max)** - A Model Context Protocol (MCP) server implementation for the Qwen models.
 - **[RabbitMQ](https://github.com/kenliao94/mcp-server-rabbitmq)** - The MCP server that interacts with RabbitMQ to publish and consume messages.
 - **[RAG Web Browser](https://github.com/apify/mcp-server-rag-web-browser)** An MCP server for Apify's open-source RAG Web Browser [Actor](https://apify.com/apify/rag-web-browser) to perform web searches, scrape URLs, and return content in Markdown.
